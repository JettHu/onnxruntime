# Copyright (c) Microsoft Corporation. All rights reserved.
# Licensed under the MIT License.

import os

# -*- coding: UTF-8 -*-
import onnx
from onnx import AttributeProto, GraphProto, TensorProto, helper

if os.path.exists(
    os.path.join(
        os.path.dirname(__file__),
        "..",
        "..",
        "python",
        "tools",
        "symbolic_shape_infer.py",
    )
):
    # Allow running this test script without installing onnxruntime package.
    import sys

    sys.path.append(os.path.join(os.path.dirname(__file__), "..", "..", "python", "tools"))
    from symbolic_shape_infer import SymbolicShapeInference
else:
    from onnxruntime.tools.symbolic_shape_infer import SymbolicShapeInference

import unittest
from pathlib import Path


def unique_element(lst):
    assert len(lst) == 1
    return lst[0]


skipped_models = ["SSD-MobilenetV1", "SSD-int8", "Inception-1-int8"]


class TestSymbolicShapeInference(unittest.TestCase):
    def test_symbolic_shape_infer(self):

        cwd = os.getcwd()
        test_model_dir = os.path.join(cwd, "..", "models")
        for filename in Path(test_model_dir).rglob("*.onnx"):
            if filename.name.startswith("."):
                continue  # skip some bad model files

            # https://github.com/onnx/models/issues/562
<<<<<<< HEAD
            if any( model_name in str(filename) for model_name in skipped_models):
=======
            if any(model_name in str(filename) for model_name in skipped_models):
>>>>>>> 8827c4bd
                print(f"Skip symbolic shape inference on : {str(filename)}")
                continue

            print("Running symbolic shape inference on : " + str(filename))
            SymbolicShapeInference.infer_shapes(
                in_mp=onnx.load(str(filename)),
                auto_merge=True,
                int_max=100000,
                guess_output_rank=True,
            )

    def test_mismatched_types(self):
        graph = helper.make_graph(
            [
                helper.make_node(
                    "If",
                    ["x"],
                    ["out"],
                    name="if_node",
                    then_branch=helper.make_graph(
                        [
                            helper.make_node(
                                "Constant",
                                [],
                                ["one_float"],
                                value=helper.make_tensor("one_float_value", TensorProto.FLOAT, [], [1]),
                            )
                        ],
                        "then",
                        [],
                        [helper.make_tensor_value_info("one_float", TensorProto.FLOAT, [])],
                    ),
                    else_branch=helper.make_graph(
                        [
                            helper.make_node(
                                "Constant",
                                [],
                                ["one_double"],
                                value=helper.make_tensor("one_double", TensorProto.DOUBLE, [], [1]),
                            )
                        ],
                        "else",
                        [],
                        [helper.make_tensor_value_info("one_double", TensorProto.DOUBLE, [])],
                    ),
                )
            ],
            "graph",
            [helper.make_tensor_value_info("x", TensorProto.BOOL, [])],
            [helper.make_tensor_value_info("out", TensorProto.FLOAT, [])],
        )
        model = helper.make_model(graph, producer_name="test_mismatched_types")

        with self.assertRaisesRegex(ValueError, r"if_node.*FLOAT.*DOUBLE"):
            SymbolicShapeInference.infer_shapes(model, auto_merge=True)


class TestSymbolicShapeInferenceForOperators(unittest.TestCase):
    def _check_shapes(self, graph, inferred_graph, vis):  # type: (GraphProto, GraphProto, List[ValueInfoProto]) -> None
        names_in_vis = set(x.name for x in vis)
        vis = list(x for x in graph.value_info if x.name not in names_in_vis) + vis
        inferred_vis = list(inferred_graph.value_info)
        vis = list(sorted(vis, key=lambda x: x.name))
        inferred_vis = list(sorted(inferred_vis, key=lambda x: x.name))
        if vis == inferred_vis:
            return
        # otherwise some custom logic to give a nicer diff
        vis_names = set(x.name for x in vis)
        inferred_vis_names = set(x.name for x in inferred_vis)
        assert vis_names == inferred_vis_names, (vis_names, inferred_vis_names)
        for vi, inferred_vi in zip(vis, inferred_vis):
            assert vi == inferred_vi, "\n%s\n%s\n" % (vi, inferred_vi)
        assert False

    def test_unsqueeze_opset_11(self):
        graph = helper.make_graph(
            [
                helper.make_node("Unsqueeze", ["input"], ["temp"], axes=[0]),
                helper.make_node("Identity", ["temp"], ["output"]),
            ],
            "Unsqueeze_Test",
            [
                helper.make_tensor_value_info("input", TensorProto.FLOAT, ["b", "s"]),
            ],
            [
                helper.make_tensor_value_info("output", TensorProto.FLOAT, [1, "b", "s"]),
            ],
        )
        model = helper.make_model(graph, producer_name="Unsqueeze_Test_Model")
        model.opset_import[0].version = 11

        inferred = SymbolicShapeInference.infer_shapes(model, auto_merge=True)
        expected_shapes = [
            helper.make_tensor_value_info("temp", TensorProto.FLOAT, [1, "b", "s"]),
            helper.make_tensor_value_info("output", TensorProto.FLOAT, [1, "b", "s"]),
        ]
        self._check_shapes(graph, inferred.graph, expected_shapes)

    def test_unsqueeze_opset_13(self):
        graph = helper.make_graph(
            [
                helper.make_node("Unsqueeze", ["input", "axes"], ["temp"]),
                helper.make_node("Identity", ["temp"], ["output"]),
            ],
            "Unsqueeze_Test",
            [
                helper.make_tensor_value_info("input", TensorProto.FLOAT, ["b", "s"]),
            ],
            [
                helper.make_tensor_value_info("output", TensorProto.FLOAT, ["b", "s", 1]),
            ],
            [
                helper.make_tensor("axes", TensorProto.INT64, [1], [-1]),
            ],
        )
        model = helper.make_model(graph, producer_name="Unsqueeze_Test_Model")
        model.opset_import[0].version = 13

        inferred = SymbolicShapeInference.infer_shapes(model, auto_merge=True)
        expected_shapes = [
            helper.make_tensor_value_info("temp", TensorProto.FLOAT, ["b", "s", 1]),
            helper.make_tensor_value_info("output", TensorProto.FLOAT, ["b", "s", 1]),
        ]
        self._check_shapes(graph, inferred.graph, expected_shapes)

    def test_gather_indices(self):
        graph = helper.make_graph(
            [
                helper.make_node(
                    "Constant",
                    [],
                    ["data"],
                    "constant",
                    value=helper.make_tensor("input", TensorProto.FLOAT, [5], [0.0, 1.0, 2.0, 3.0, 4.0]),
                ),
                helper.make_node("Gather", ["data", "indices"], ["output"], axis=0),
            ],
            "Gather_Test",
            [
                helper.make_tensor_value_info("indices", TensorProto.INT64, ["b"]),
            ],
            [
                helper.make_tensor_value_info("output", TensorProto.FLOAT, ["b"]),
            ],
        )
        model = helper.make_model(graph, producer_name="Gather_Test_Model")
        model.opset_import[0].version = 13

        inferred = SymbolicShapeInference.infer_shapes(model, auto_merge=True)
        expected_shapes = [
            helper.make_tensor_value_info("data", TensorProto.FLOAT, [5]),
            helper.make_tensor_value_info("output", TensorProto.FLOAT, ["b"]),
        ]
        self._check_shapes(graph, inferred.graph, expected_shapes)

    def test_embed_layer_norm(self):
        hidden_size = 32
        initializers = [
            helper.make_tensor(
                "word_embedding",
                TensorProto.FLOAT,
                [100, hidden_size],
                [1.0] * (100 * hidden_size),
            ),
            helper.make_tensor(
                "position_embedding",
                TensorProto.FLOAT,
                [20, hidden_size],
                [1.0] * (20 * hidden_size),
            ),
            helper.make_tensor(
                "segment_embedding",
                TensorProto.FLOAT,
                [2, hidden_size],
                [1.0] * (2 * hidden_size),
            ),
            helper.make_tensor("gamma", TensorProto.FLOAT, [hidden_size], [1.0] * hidden_size),
            helper.make_tensor("beta", TensorProto.FLOAT, [hidden_size], [1.0] * hidden_size),
        ]

        nodes = [
            helper.make_node(
                "EmbedLayerNormalization",
                inputs=[
                    "input_ids",
                    "segment_ids",
                    "word_embedding",
                    "position_embedding",
                    "segment_embedding",
                    "gamma",
                    "beta",
                ],
                outputs=["output", "mask_index"],
                domain="com.microsoft",
            ),
        ]

        inputs = [
            helper.make_tensor_value_info("input_ids", TensorProto.FLOAT, ["b", "s"]),
            helper.make_tensor_value_info("segment_ids", TensorProto.FLOAT, ["b", "s"]),
        ]

        outputs = [
            helper.make_tensor_value_info("output", TensorProto.FLOAT, None),
            helper.make_tensor_value_info("mask_index", TensorProto.INT32, None),
        ]

        graph = helper.make_graph(nodes, "Unsqueeze_Test", inputs, outputs, initializers)
        model = helper.make_model(graph)

        inferred = SymbolicShapeInference.infer_shapes(model, auto_merge=True)
        expected_shapes = [
            helper.make_tensor_value_info("output", TensorProto.FLOAT, ["b", "s", hidden_size]),
            helper.make_tensor_value_info("mask_index", TensorProto.INT32, ["b"]),
        ]
        self._check_shapes(graph, inferred.graph, expected_shapes)

    def test_softmax_cross_entropy_loss(self):
        hidden_size = 1024

        nodes = [
            helper.make_node("SoftmaxCrossEntropyLoss", inputs=["logits", "labels"], outputs=["loss"]),
        ]

        inputs = [
            helper.make_tensor_value_info("logits", TensorProto.FLOAT, ["b", "s", hidden_size]),
            helper.make_tensor_value_info("labels", TensorProto.INT32, ["b", "s"]),
        ]

        outputs = [
            helper.make_tensor_value_info("loss", TensorProto.FLOAT, None),
        ]

        graph = helper.make_graph(nodes, "SoftmaxCrossEntropyLoss_Test", inputs, outputs, [])
        model = helper.make_model(graph)

        inferred = SymbolicShapeInference.infer_shapes(model, auto_merge=True)
        expected_shapes = [helper.make_tensor_value_info("loss", TensorProto.FLOAT, [])]
        self._check_shapes(graph, inferred.graph, expected_shapes)

    def _test_einsum_one_input_impl(self, input_0_shape, output_0_shape, eqn):
        nodes = [
            helper.make_node("Einsum", ["input_0"], ["output_0"], "einsum_0", equation=eqn),
        ]
        inputs = [
            helper.make_tensor_value_info("input_0", TensorProto.FLOAT, input_0_shape),
        ]
        outputs = [
            helper.make_tensor_value_info("output_0", TensorProto.FLOAT, None),
        ]
        graph = helper.make_graph(nodes, "Einsum_Test", inputs, outputs, [])
        model = helper.make_model(graph)

        inferred = SymbolicShapeInference.infer_shapes(model, auto_merge=True)
        expected_shapes = [helper.make_tensor_value_info("output_0", TensorProto.FLOAT, output_0_shape)]
        self._check_shapes(graph, inferred.graph, expected_shapes)

    def _test_einsum_two_inputs_impl(self, input_0_shape, input_1_shape, output_0_shape, eqn):
        nodes = [
            helper.make_node("Einsum", ["input_0", "input_1"], ["output_0"], "einsum_0", equation=eqn),
        ]
        inputs = [
            helper.make_tensor_value_info("input_0", TensorProto.FLOAT, input_0_shape),
            helper.make_tensor_value_info("input_1", TensorProto.FLOAT, input_1_shape),
        ]
        outputs = [
            helper.make_tensor_value_info("output_0", TensorProto.FLOAT, None),
        ]
        graph = helper.make_graph(nodes, "Einsum_Test", inputs, outputs, [])
        model = helper.make_model(graph)

        inferred = SymbolicShapeInference.infer_shapes(model, auto_merge=True)
        expected_shapes = [helper.make_tensor_value_info("output_0", TensorProto.FLOAT, output_0_shape)]
        self._check_shapes(graph, inferred.graph, expected_shapes)

    def test_einsum_matmul(self):
        self._test_einsum_two_inputs_impl([1, "b", 8], [2, 12, "n"], [1, "b", 12, "n"], "abc, cde -> abde")

    def test_einsum_batch_matmul(self):
        self._test_einsum_two_inputs_impl([5, 2, 3], [5, 3, 4], [5, 2, 4], "bij, bjk -> bik")

    def test_einsum_inner_prod(self):
        self._test_einsum_two_inputs_impl([5], [5], [], "i, i")

    def test_einsum_batch_diagonal(self):
        self._test_einsum_one_input_impl([3, 5, 5], [3, 5], "...ii ->...i")

    def test_einsum_sum(self):
        self._test_einsum_one_input_impl(["a", "b"], ["a"], "ij -> i")

    def test_einsum_transpose(self):
        self._test_einsum_one_input_impl(["a", "b"], ["b", "a"], "ij -> ji")


class TestSymbolicShapeInferenceForSlice(unittest.TestCase):
    def check_slice_of_concat(self, input_dims, start, end, step, expected_output_dim):
        _dimstrmap = {dim: f"dim{i}" for i, dim in enumerate(input_dims)}

        def dimstrmap(dim):
            return _dimstrmap.get(dim, dim)

        def get_initializer(name):
            valuemap = {"zero": 0, "one": 1, "two": 2, "ten": 10, "intmax": 2**32}
            value = -valuemap[name[4:]] if name.startswith("neg_") else valuemap[name]
            return onnx.helper.make_tensor(name, TensorProto.INT64, [1], [value])

        initializers = [
            get_initializer(name)
            for name in [
                "zero",
                "one",
                "two",
                "ten",
                "intmax",
                "neg_intmax",
                "neg_one",
                "neg_ten",
            ]
        ]
        inputs = []
        nodes = []
        for i, dim in enumerate(input_dims):
            inputs.append(onnx.helper.make_tensor_value_info(f"t{i}", TensorProto.FLOAT, ["B", dim]))
            nodes.extend(
                [
                    onnx.helper.make_node("Shape", [f"t{i}"], [f"shape{i}"]),
                    onnx.helper.make_node("Slice", [f"shape{i}", "one", "two", "zero", "one"], [f"dim{i}"]),
                    onnx.helper.make_node("Neg", [f"dim{i}"], [f"neg_dim{i}"]),
                ]
            )

        def make_concat_dims(concat_name, dims):
            dims = [f"neg_{dimstrmap(dim[1:])}" if dim.startswith("-") else dimstrmap(dim) for dim in dims]
            return onnx.helper.make_node("Concat", dims, [concat_name], axis=0)

        nodes.extend(
            [
                onnx.helper.make_node("Concat", [inp.name for inp in inputs], ["concat"], axis=1),
                make_concat_dims("starts", ["zero", start]),
                make_concat_dims("ends", ["intmax", end]),
                make_concat_dims("axes", ["zero", "one"]),
                make_concat_dims("steps", ["one", step]),
                onnx.helper.make_node("Slice", ["concat", "starts", "ends", "axes", "steps"], ["output"]),
            ]
        )
        output = onnx.helper.make_tensor_value_info("output", TensorProto.FLOAT, ["d1", "d2"])
        graph_def = onnx.helper.make_graph(nodes, "graph", inputs, [output], initializer=initializers)
        model = SymbolicShapeInference.infer_shapes(onnx.helper.make_model(graph_def))
        output = unique_element(model.graph.output)
        shape = [d.dim_param if d.dim_param else d.dim_value for d in output.type.tensor_type.shape.dim]
        self.assertEqual(shape, ["B", expected_output_dim])

    def test_numeric_negative_indices_forward(self):
        self.check_slice_of_concat(["M"], "-ten", "-one", "one", 9)

    def test_numeric_negative_indices_backward(self):
        self.check_slice_of_concat(["M"], "-one", "-ten", "-one", 9)

    def test_symbolic_end_index(self):
        self.check_slice_of_concat(["M", "N"], "zero", "M", "one", "M")

    def test_symbolic_negative_start_index(self):
        self.check_slice_of_concat(["M", "N"], "-N", "intmax", "one", "N")

    def test_non_unit_step(self):
        self.check_slice_of_concat(["N", "N"], "zero", "intmax", "two", "N")

    def test_symbolic_step(self):
        self.check_slice_of_concat(["N", "N"], "zero", "intmax", "N", "floor(-1/N) + 3")

    def test_symbolic_negative_step(self):
        self.check_slice_of_concat(["N", "N"], "-one", "-intmax", "-N", "floor(-1/N) + 3")

    def test_flip(self):
        self.check_slice_of_concat(["N"], "-one", "-intmax", "-one", "N")

    def test_flip_of_concat(self):
        self.check_slice_of_concat(["N", "N", "N"], "-one", "-intmax", "-one", "3*N")


if __name__ == "__main__":
    unittest.main()<|MERGE_RESOLUTION|>--- conflicted
+++ resolved
@@ -47,11 +47,7 @@
                 continue  # skip some bad model files
 
             # https://github.com/onnx/models/issues/562
-<<<<<<< HEAD
-            if any( model_name in str(filename) for model_name in skipped_models):
-=======
             if any(model_name in str(filename) for model_name in skipped_models):
->>>>>>> 8827c4bd
                 print(f"Skip symbolic shape inference on : {str(filename)}")
                 continue
 
