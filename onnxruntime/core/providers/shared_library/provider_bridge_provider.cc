// Copyright (c) Microsoft Corporation. All rights reserved.
// Licensed under the MIT License.

// This is the provider DLL side of the provider API to let providers be built as a DLL

#include "provider_api.h"
#include <assert.h>
#include <mutex>
#include "core/providers/shared/common.h"

#include "core/common/inlined_containers.h"
#include "core/framework/random_generator.h"
#include "core/providers/cpu/controlflow/if.h"
#include "core/providers/cpu/controlflow/loop.h"
#include "core/providers/cpu/controlflow/scan.h"
#include "core/providers/cpu/math/einsum.h"
#include "core/providers/cpu/object_detection/non_max_suppression.h"
#include "core/providers/cpu/tensor/concatbase.h"
#include "core/providers/cpu/tensor/padbase.h"
#include "core/providers/cpu/tensor/gatherbase.h"
#include "core/providers/cpu/tensor/slice.h"
#include "core/providers/cpu/tensor/split.h"
#include "core/providers/cpu/tensor/size.h"
#include "core/providers/cpu/tensor/scatter_nd.h"
#include "core/providers/cpu/tensor/unsqueeze.h"
#include "core/providers/cpu/tensor/tile.h"

#ifndef DISABLE_CONTRIB_OPS
#include "contrib_ops/cpu/bert/attention_base.h"
#include "contrib_ops/cpu/bert/bias_gelu_helper.h"
#include "contrib_ops/cpu/bert/embed_layer_norm_helper.h"
#include "contrib_ops/cpu/bert/longformer_attention_base.h"
#include "contrib_ops/cpu/transformers/beam_search.h"
#include "contrib_ops/cpu/transformers/greedy_search.h"
#include "contrib_ops/cpu/transformers/sampling.h"
#ifdef ENABLE_ATEN
#include "contrib_ops/cpu/aten_ops/aten_op.h"
#endif
#endif

#ifdef ENABLE_TRAINING
#include "orttraining/training_ops/cpu/controlflow/group.h"
#include "orttraining/training_ops/cpu/controlflow/yield.h"
#include "orttraining/training_ops/cpu/optimizer/adamw/adamwbase.h"

#ifdef ENABLE_TRAINING_TORCH_INTEROP
#include "orttraining/training_ops/cpu/torch/torch_custom_function_kernel_base.h"
#include "orttraining/core/framework/torch/refcount_tracker.h"
#endif

#endif

#ifndef _Ret_notnull_
#define _Ret_notnull_
#endif

#ifndef _Post_writable_byte_size_
#define _Post_writable_byte_size_(n)
#endif

#ifdef _WIN32
// Override default new/delete so that we match the host's allocator
_Ret_notnull_ _Post_writable_byte_size_(n) void* operator new(size_t n) { return Provider_GetHost()->HeapAllocate(n); }
void operator delete(void* p) noexcept { return Provider_GetHost()->HeapFree(p); }
void operator delete(void* p, size_t /*size*/) noexcept { return Provider_GetHost()->HeapFree(p); }
#endif

namespace onnxruntime {
#if defined(_MSC_VER) && !defined(__clang__)
#pragma warning(push)
// "Global initializer calls a non-constexpr function."
#pragma warning(disable : 26426)
#endif
ProviderHost* g_host = Provider_GetHost();
ProviderHostCPU& g_host_cpu = g_host->GetProviderHostCPU();
#if defined(_MSC_VER) && !defined(__clang__)
#pragma warning(pop)
#endif
static std::unique_ptr<std::vector<std::function<void()>>> s_run_on_unload_;

void RunOnUnload(std::function<void()> function) {
  static std::mutex mutex;
  std::lock_guard<std::mutex> guard{mutex};
  if (!s_run_on_unload_)
    s_run_on_unload_ = std::make_unique<std::vector<std::function<void()>>>();
  s_run_on_unload_->push_back(std::move(function));
}

// This object is destroyed as part of the DLL unloading code and handles running all of the RunOnLoad functions
struct OnUnload {
  ~OnUnload() {
    if (!s_run_on_unload_)
      return;

    for (auto& function : *s_run_on_unload_)
      function();

    s_run_on_unload_.reset();
  }

} g_on_unload;

void* CPUAllocator::Alloc(size_t size) { return g_host->CPUAllocator__Alloc(this, size); }
void CPUAllocator::Free(void* p) { g_host->CPUAllocator__Free(this, p); }

AllocatorPtr CreateAllocator(const AllocatorCreationInfo& info) {
  return g_host->CreateAllocator(info);
}

void AllocatorManager::InsertAllocator(AllocatorPtr allocator) {
  return g_host->AllocatorManager__InsertAllocator(this, allocator);
}

AllocatorPtr AllocatorManager::GetAllocator(OrtMemType mem_type, OrtDevice device) const {
  return g_host->AllocatorManager__GetAllocator(this, mem_type, device);
}

template <>
MLDataType DataTypeImpl::GetType<Tensor>() { return Provider_GetHost()->DataTypeImpl__GetType_Tensor(); }
#if !defined(DISABLE_SPARSE_TENSORS)
template <>
MLDataType DataTypeImpl::GetType<SparseTensor>() { return Provider_GetHost()->DataTypeImpl__GetType_SparseTensor(); }
#endif
template <>
MLDataType DataTypeImpl::GetType<TensorSeq>() { return Provider_GetHost()->DataTypeImpl__GetType_TensorSeq(); }
MLDataType DataTypeImpl::GetTypeFromOnnxType(int onnx_type) { return Provider_GetHost()->DataTypeImpl__GetTypeFromOnnxType(onnx_type); }
template <>
MLDataType DataTypeImpl::GetType<bool>() { return Provider_GetHost()->DataTypeImpl__GetType_bool(); }
template <>
MLDataType DataTypeImpl::GetType<int8_t>() { return Provider_GetHost()->DataTypeImpl__GetType_int8(); }
template <>
MLDataType DataTypeImpl::GetType<uint8_t>() { return Provider_GetHost()->DataTypeImpl__GetType_uint8(); }
template <>
MLDataType DataTypeImpl::GetType<int16_t>() { return Provider_GetHost()->DataTypeImpl__GetType_int16(); }
template <>
MLDataType DataTypeImpl::GetType<uint16_t>() { return Provider_GetHost()->DataTypeImpl__GetType_uint16(); }
template <>
MLDataType DataTypeImpl::GetType<int32_t>() { return Provider_GetHost()->DataTypeImpl__GetType_int32(); }
template <>
MLDataType DataTypeImpl::GetType<uint32_t>() { return Provider_GetHost()->DataTypeImpl__GetType_uint32(); }
template <>
MLDataType DataTypeImpl::GetType<int64_t>() { return Provider_GetHost()->DataTypeImpl__GetType_int64(); }
template <>
MLDataType DataTypeImpl::GetType<uint64_t>() { return Provider_GetHost()->DataTypeImpl__GetType_uint64(); }
template <>
MLDataType DataTypeImpl::GetType<float>() { return Provider_GetHost()->DataTypeImpl__GetType_float(); }
template <>
MLDataType DataTypeImpl::GetType<double>() { return Provider_GetHost()->DataTypeImpl__GetType_double(); }
template <>
MLDataType DataTypeImpl::GetType<BFloat16>() { return Provider_GetHost()->DataTypeImpl__GetType_BFloat16(); }
template <>
MLDataType DataTypeImpl::GetType<MLFloat16>() { return Provider_GetHost()->DataTypeImpl__GetType_MLFloat16(); }
template <>
MLDataType DataTypeImpl::GetType<std::string>() { return Provider_GetHost()->DataTypeImpl__GetType_string(); }
template <>
MLDataType DataTypeImpl::GetTensorType<bool>() { return Provider_GetHost()->DataTypeImpl__GetTensorType_bool(); }
template <>
MLDataType DataTypeImpl::GetTensorType<int8_t>() { return Provider_GetHost()->DataTypeImpl__GetTensorType_int8(); }
template <>
MLDataType DataTypeImpl::GetTensorType<uint8_t>() { return Provider_GetHost()->DataTypeImpl__GetTensorType_uint8(); }
template <>
MLDataType DataTypeImpl::GetTensorType<int16_t>() { return Provider_GetHost()->DataTypeImpl__GetTensorType_int16(); }
template <>
MLDataType DataTypeImpl::GetTensorType<uint16_t>() { return Provider_GetHost()->DataTypeImpl__GetTensorType_uint16(); }
template <>
MLDataType DataTypeImpl::GetTensorType<int32_t>() { return Provider_GetHost()->DataTypeImpl__GetTensorType_int32(); }
template <>
MLDataType DataTypeImpl::GetTensorType<uint32_t>() { return Provider_GetHost()->DataTypeImpl__GetTensorType_uint32(); }
template <>
MLDataType DataTypeImpl::GetTensorType<int64_t>() { return Provider_GetHost()->DataTypeImpl__GetTensorType_int64(); }
template <>
MLDataType DataTypeImpl::GetTensorType<uint64_t>() { return Provider_GetHost()->DataTypeImpl__GetTensorType_uint64(); }
template <>
MLDataType DataTypeImpl::GetTensorType<float>() { return Provider_GetHost()->DataTypeImpl__GetTensorType_float(); }
template <>
MLDataType DataTypeImpl::GetTensorType<double>() { return Provider_GetHost()->DataTypeImpl__GetTensorType_double(); }
template <>
MLDataType DataTypeImpl::GetTensorType<BFloat16>() { return Provider_GetHost()->DataTypeImpl__GetTensorType_BFloat16(); }
template <>
MLDataType DataTypeImpl::GetTensorType<MLFloat16>() { return Provider_GetHost()->DataTypeImpl__GetTensorType_MLFloat16(); }

#if !defined(DISABLE_SPARSE_TENSORS)
template <>
MLDataType DataTypeImpl::GetSparseTensorType<bool>() { return Provider_GetHost()->DataTypeImpl__GetSparseTensorType_bool(); }
template <>
MLDataType DataTypeImpl::GetSparseTensorType<int8_t>() { return Provider_GetHost()->DataTypeImpl__GetSparseTensorType_int8(); }
template <>
MLDataType DataTypeImpl::GetSparseTensorType<uint8_t>() { return Provider_GetHost()->DataTypeImpl__GetSparseTensorType_uint8(); }
template <>
MLDataType DataTypeImpl::GetSparseTensorType<int16_t>() { return Provider_GetHost()->DataTypeImpl__GetSparseTensorType_int16(); }
template <>
MLDataType DataTypeImpl::GetSparseTensorType<uint16_t>() { return Provider_GetHost()->DataTypeImpl__GetSparseTensorType_uint16(); }
template <>
MLDataType DataTypeImpl::GetSparseTensorType<int32_t>() { return Provider_GetHost()->DataTypeImpl__GetSparseTensorType_int32(); }
template <>
MLDataType DataTypeImpl::GetSparseTensorType<uint32_t>() { return Provider_GetHost()->DataTypeImpl__GetSparseTensorType_uint32(); }
template <>
MLDataType DataTypeImpl::GetSparseTensorType<int64_t>() { return Provider_GetHost()->DataTypeImpl__GetSparseTensorType_int64(); }
template <>
MLDataType DataTypeImpl::GetSparseTensorType<uint64_t>() { return Provider_GetHost()->DataTypeImpl__GetSparseTensorType_uint64(); }
template <>
MLDataType DataTypeImpl::GetSparseTensorType<float>() { return Provider_GetHost()->DataTypeImpl__GetSparseTensorType_float(); }
template <>
MLDataType DataTypeImpl::GetSparseTensorType<double>() { return Provider_GetHost()->DataTypeImpl__GetSparseTensorType_double(); }
template <>
MLDataType DataTypeImpl::GetSparseTensorType<std::string>() { return Provider_GetHost()->DataTypeImpl__GetSparseTensorType_string(); }
template <>
MLDataType DataTypeImpl::GetSparseTensorType<BFloat16>() { return Provider_GetHost()->DataTypeImpl__GetSparseTensorType_BFloat16(); }
template <>
MLDataType DataTypeImpl::GetSparseTensorType<MLFloat16>() { return Provider_GetHost()->DataTypeImpl__GetSparseTensorType_MLFloat16(); }
#endif

Status IDataTransfer::CopyTensor(const Tensor& src, Tensor& dst) const {
  return g_host->IDataTransfer__CopyTensor(this, src, dst);
}

Status IDataTransfer::CopyTensors(const std::vector<SrcDstPair>& src_dst_pairs) const {
  return g_host->IDataTransfer__CopyTensors(this, src_dst_pairs);
}
#if !defined(DISABLE_SPARSE_TENSORS)
Status IDataTransfer::CopySparseTensors(const std::vector<SparseSrcDstPair>& src_dst_pairs) const {
  return g_host->IDataTransfer__CopySparseTensors(this, src_dst_pairs);
}
#endif

const Node& OpKernel::Node() const { return g_host->OpKernel__Node(this); }

TensorShape::TensorShape(gsl::span<const int64_t> dims) {
  Allocate(dims.size());
  gsl::copy(dims, values_);
}

TensorShape& TensorShape::operator=(const TensorShape& other) {
  g_host->TensorShape__operator_assign(this, other);
  return *this;
}

TensorShape& TensorShape::operator=(TensorShape&& other) noexcept {
  g_host->TensorShape__operator_move_assign(this, std::move(other));
  return *this;
}

void TensorShape::Allocate(size_t size) {
  g_host->TensorShape__Allocate(this, size);
}

int64_t TensorShape::Size() const {
  int64_t size = SizeHelper(0, values_.size());
  // should we cache the size? as multiple operation may be expensive.
  return size;
}

int64_t TensorShape::SizeHelper(size_t start, size_t end) const {
  return g_host->TensorShape__SizeHelper(this, start, end);
}

TensorShape TensorShape::Slice(size_t dimstart, size_t dimend) const {
  assert(dimstart <= dimend && dimend <= values_.size());  // "Invalid tensor shape slice argument."
  return TensorShape(GetDims().subspan(dimstart, dimend - dimstart));
}

std::string TensorShape::ToString() const {
  return g_host->TensorShape__ToString(this);
}

int64_t TensorShape::SizeToDimension(size_t dimension) const { return g_host->TensorShape__SizeToDimension(this, dimension); }
int64_t TensorShape::SizeFromDimension(size_t dimension) const { return g_host->TensorShape__SizeFromDimension(this, dimension); }

std::ostream& operator<<(std::ostream& out, const TensorShape& shape) { return g_host->operator_left_shift(out, shape); }

AllocatorPtr CreateAllocator(AllocatorCreationInfo info) {
  return g_host->CreateAllocator(info);
}

std::unique_ptr<IAllocator> CreateCPUAllocator(const OrtMemoryInfo& info) {
  return g_host->CreateCPUAllocator(info);
}

bool IAllocator::CalcMemSizeForArrayWithAlignment(size_t nmemb, size_t size, size_t alignment, size_t* out) noexcept {
  return g_host->IAllocator__CalcMemSizeForArrayWithAlignment(nmemb, size, alignment, out);
}

AllocatorPtr IExecutionProvider::GetAllocator(int id, OrtMemType mem_type) const {
  return g_host->IExecutionProvider__GetAllocator(this, id, mem_type);
}

void IExecutionProvider::InsertAllocator(AllocatorPtr allocator) {
  g_host->IExecutionProvider__InsertAllocator(this, allocator);
}

std::vector<std::unique_ptr<ComputeCapability>> IExecutionProvider::GetCapability(const onnxruntime::GraphViewer& graph_viewer,
                                                                                  const IKernelLookup& kernel_lookup) const {
  return g_host->IExecutionProvider__GetCapability(this, graph_viewer, kernel_lookup);
}
common::Status IExecutionProvider::Compile(const std::vector<FusedNodeAndGraph>& fused_nodes_and_graphs,
                                           std::vector<NodeComputeInfo>& node_compute_funcs) {
  return g_host->IExecutionProvider__Compile(this, fused_nodes_and_graphs, node_compute_funcs);
}

int IExecutionProvider::GenerateMetaDefId(const onnxruntime::GraphViewer& graph_viewer, HashValue& model_hash) const {
  return g_host->IExecutionProvider__GenerateMetaDefId(this, graph_viewer, model_hash);
}

void IExecutionProvider::RegisterAllocator(AllocatorManager& allocator_manager) {
  return g_host->IExecutionProvider__RegisterAllocator(this, allocator_manager);
}

#ifdef USE_TENSORRT
std::unique_ptr<IAllocator> CreateCUDAAllocator(int16_t device_id, const char* name) {
  return g_host->CreateCUDAAllocator(device_id, name);
}

std::unique_ptr<IAllocator> CreateCUDAPinnedAllocator(int16_t device_id, const char* name) {
  return g_host->CreateCUDAPinnedAllocator(device_id, name);
}

std::unique_ptr<IDataTransfer> CreateGPUDataTransfer(void* stream) {
  return g_host->CreateGPUDataTransfer(stream);
}
#endif

#ifdef USE_MIGRAPHX
std::unique_ptr<IAllocator> CreateROCMAllocator(int16_t device_id, const char* name) {
  return g_host->CreateROCMAllocator(device_id, name);
}

std::unique_ptr<IAllocator> CreateROCMPinnedAllocator(int16_t device_id, const char* name) {
  return g_host->CreateROCMPinnedAllocator(device_id, name);
}

std::unique_ptr<IDataTransfer> CreateGPUDataTransfer(void* stream) {
  return g_host->CreateGPUDataTransfer(stream);
}
#endif

std::string GetEnvironmentVar(const std::string& var_name) {
  return g_host->GetEnvironmentVar(var_name);
}

std::unordered_set<NodeIndex> GetCpuPreferredNodes(const onnxruntime::GraphViewer& graph,
                                                   const IExecutionProvider::IKernelLookup& kernel_lookup,
                                                   gsl::span<const NodeIndex> tentative_nodes) {
  return g_host->GetCpuPreferredNodes(graph, kernel_lookup, tentative_nodes);
}

namespace profiling {

std::string demangle(const char* name) { return g_host->demangle(name); }
std::string demangle(const std::string& name) { return g_host->demangle(name); }

}  // namespace profiling

namespace logging {

unsigned int GetThreadId() { return g_host->GetThreadId(); }
unsigned int GetProcessId() { return g_host->GetProcessId(); }

const char* Category::onnxruntime = "onnxruntime";

}  // namespace logging

namespace common {

Status::Status(StatusCategory category, int code, const std::string& msg) {
  // state_ will be allocated here causing the status to be treated as a failure
  ORT_ENFORCE(code != static_cast<int>(common::OK));

  state_ = std::make_unique<State>(category, code, msg);
}

Status::Status(StatusCategory category, int code, const char* msg) {
  // state_ will be allocated here causing the status to be treated as a failure
  ORT_ENFORCE(code != static_cast<int>(common::OK));

  state_ = std::make_unique<State>(category, code, msg);
}

Status::Status(StatusCategory category, int code) : Status(category, code, "") {
}

StatusCategory Status::Category() const noexcept {
  return IsOK() ? StatusCategory::NONE : state_->category;
}

int Status::Code() const noexcept {
  return IsOK() ? static_cast<int>(common::OK) : state_->code;
}

const std::string& Status::ErrorMessage() const noexcept {
  return IsOK() ? EmptyString() : state_->msg;
}

std::string Status::ToString() const { return g_host->Status__ToString(this); }

const std::string& Status::EmptyString() noexcept {
  static std::string s_empty;
  return s_empty;
}

}  // namespace common

namespace math {
uint16_t floatToHalf(float f) { return g_host->math__floatToHalf(f); }
float halfToFloat(uint16_t h) { return g_host->math__halfToFloat(h); }

}  // namespace math

namespace sparse_utils {
#if !defined(DISABLE_SPARSE_TENSORS)
#if !defined(ORT_MINIMAL_BUILD)
Status DenseTensorToSparseCsr(const DataTransferManager& data_manager, const Tensor& src, const AllocatorPtr& cpu_allocator,
                              const AllocatorPtr& dst_allocator, SparseTensor& dst) {
  return g_host->sparse_utils__DenseTensorToSparseCsr(data_manager, src, cpu_allocator, dst_allocator, dst);
}

Status SparseCsrToDenseTensor(const DataTransferManager& data_manager, const SparseTensor& src, const AllocatorPtr& cpu_allocator,
                              const AllocatorPtr& dst_allocator, Tensor& dst) {
  return g_host->sparse_utils__SparseCsrToDenseTensor(data_manager, src, cpu_allocator, dst_allocator, dst);
}

Status SparseCooToDenseTensor(const DataTransferManager& data_manager, const SparseTensor& src, const AllocatorPtr& cpu_allocator,
                              const AllocatorPtr& dst_allocator, Tensor& dst) {
  return g_host->sparse_utils__SparseCooToDenseTensor(data_manager, src, cpu_allocator, dst_allocator, dst);
}
#endif  // !ORT_MINIMAL_BUILD

Status DenseTensorToSparseCoo(const DataTransferManager& data_manager, const Tensor& src, const AllocatorPtr& cpu_allocator,
                              const AllocatorPtr& dst_allocator, bool linear_indexs, SparseTensor& dst) {
  return g_host->sparse_utils__DenseTensorToSparseCoo(data_manager, src, cpu_allocator, dst_allocator, linear_indexs, dst);
}
#endif  // !defined(DISABLE_SPARSE_TENSORS)

}  // namespace sparse_utils

float MLFloat16::ToFloat() const {
  return math::halfToFloat(val);
}

std::vector<std::string> GetStackTrace() { return g_host->GetStackTrace(); }

void LogRuntimeError(uint32_t session_id, const common::Status& status,
                     const char* file, const char* function, uint32_t line) {
  return g_host->LogRuntimeError(session_id, status, file, function, line);
}

std::unique_ptr<OpKernelInfo> CopyOpKernelInfo(const OpKernelInfo& info) {
  return g_host->CopyOpKernelInfo(info);
}

namespace utils {
template <>
Status UnpackTensor(const ONNX_NAMESPACE::TensorProto& tensor, const void* raw_data, size_t raw_data_len, /*out*/ bool* p_data, size_t expected_size) { return g_host->UnpackTensor(tensor, raw_data, raw_data_len, p_data, expected_size); }
template <>
Status UnpackTensor(const ONNX_NAMESPACE::TensorProto& tensor, const void* raw_data, size_t raw_data_len, /*out*/ float* p_data, size_t expected_size) { return g_host->UnpackTensor(tensor, raw_data, raw_data_len, p_data, expected_size); }
template <>
Status UnpackTensor(const ONNX_NAMESPACE::TensorProto& tensor, const void* raw_data, size_t raw_data_len, /*out*/ double* p_data, size_t expected_size) { return g_host->UnpackTensor(tensor, raw_data, raw_data_len, p_data, expected_size); }
template <>
Status UnpackTensor(const ONNX_NAMESPACE::TensorProto& tensor, const void* raw_data, size_t raw_data_len, /*out*/ MLFloat16* p_data, size_t expected_size) { return g_host->UnpackTensor(tensor, raw_data, raw_data_len, p_data, expected_size); }
template <>
Status UnpackTensor(const ONNX_NAMESPACE::TensorProto& tensor, const void* raw_data, size_t raw_data_len, /*out*/ int8_t* p_data, size_t expected_size) { return g_host->UnpackTensor(tensor, raw_data, raw_data_len, p_data, expected_size); }
template <>
Status UnpackTensor(const ONNX_NAMESPACE::TensorProto& tensor, const void* raw_data, size_t raw_data_len, /*out*/ uint8_t* p_data, size_t expected_size) { return g_host->UnpackTensor(tensor, raw_data, raw_data_len, p_data, expected_size); }
template <>
Status UnpackTensor(const ONNX_NAMESPACE::TensorProto& tensor, const void* raw_data, size_t raw_data_len, /*out*/ int16_t* p_data, size_t expected_size) { return g_host->UnpackTensor(tensor, raw_data, raw_data_len, p_data, expected_size); }
template <>
Status UnpackTensor(const ONNX_NAMESPACE::TensorProto& tensor, const void* raw_data, size_t raw_data_len, /*out*/ uint16_t* p_data, size_t expected_size) { return g_host->UnpackTensor(tensor, raw_data, raw_data_len, p_data, expected_size); }
template <>
Status UnpackTensor(const ONNX_NAMESPACE::TensorProto& tensor, const void* raw_data, size_t raw_data_len, /*out*/ int32_t* p_data, size_t expected_size) { return g_host->UnpackTensor(tensor, raw_data, raw_data_len, p_data, expected_size); }
template <>
Status UnpackTensor(const ONNX_NAMESPACE::TensorProto& tensor, const void* raw_data, size_t raw_data_len, /*out*/ uint32_t* p_data, size_t expected_size) { return g_host->UnpackTensor(tensor, raw_data, raw_data_len, p_data, expected_size); }
template <>
Status UnpackTensor(const ONNX_NAMESPACE::TensorProto& tensor, const void* raw_data, size_t raw_data_len, /*out*/ int64_t* p_data, size_t expected_size) { return g_host->UnpackTensor(tensor, raw_data, raw_data_len, p_data, expected_size); }
template <>
Status UnpackTensor(const ONNX_NAMESPACE::TensorProto& tensor, const void* raw_data, size_t raw_data_len, /*out*/ uint64_t* p_data, size_t expected_size) { return g_host->UnpackTensor(tensor, raw_data, raw_data_len, p_data, expected_size); }

}  // namespace utils

Status NonMaxSuppressionBase::PrepareCompute(OpKernelContext* ctx, PrepareContext& pc) { return g_host_cpu.NonMaxSuppressionBase__PrepareCompute(ctx, pc); }
Status NonMaxSuppressionBase::GetThresholdsFromInputs(const PrepareContext& pc, int64_t& max_output_boxes_per_class, float& iou_threshold, float& score_threshold) { return g_host_cpu.NonMaxSuppressionBase__GetThresholdsFromInputs(pc, max_output_boxes_per_class, iou_threshold, score_threshold); }

Status GatherBase::PrepareForCompute(OpKernelContext* context, GatherBase::Prepare& p) const { return g_host_cpu.GatherBase__PrepareForCompute(this, context, reinterpret_cast<GatherBase__Prepare&>(p)); }
Status UnsqueezeBase::PrepareCompute(OpKernelContext* ctx, UnsqueezeBase::Prepare& p) const { return g_host_cpu.UnsqueezeBase__PrepareCompute(this, ctx, reinterpret_cast<UnsqueezeBase__Prepare&>(p)); }

#if defined(USE_CUDA) || defined(USE_ROCM)
bool TileOp::IsTileMemcpy(const TensorShape& input_shape, const int64_t* repeats, size_t rank, bool& is_batched_memcpy, size_t& num_of_elements_per_batch, size_t& num_of_copies_per_batch, size_t& num_of_batch_copies) {
  return g_host_cpu.TileOp__IsTileMemcpy(input_shape, repeats, rank, is_batched_memcpy, num_of_elements_per_batch, num_of_copies_per_batch, num_of_batch_copies);
}

Status SliceBase::PrepareForCompute(gsl::span<const int64_t> raw_starts,
                                    gsl::span<const int64_t> raw_ends,
                                    gsl::span<const int64_t> raw_axes,
                                    SliceOp::PrepareForComputeMetadata& compute_metadata) { return g_host_cpu.SliceBase__PrepareForCompute(raw_starts, raw_ends, raw_axes, reinterpret_cast<SliceOp__PrepareForComputeMetadata&>(compute_metadata)); }

Status SliceBase::PrepareForCompute(gsl::span<const int64_t> raw_starts,
                                    gsl::span<const int64_t> raw_ends,
                                    gsl::span<const int64_t> raw_axes,
                                    gsl::span<const int64_t> raw_steps,
                                    SliceOp::PrepareForComputeMetadata& compute_metadata) { return g_host_cpu.SliceBase__PrepareForCompute(raw_starts, raw_ends, raw_axes, raw_steps, reinterpret_cast<SliceOp__PrepareForComputeMetadata&>(compute_metadata)); }

Status SliceBase::FillVectorsFromInput(const Tensor& start_tensor,
                                       const Tensor& ends_tensor,
                                       const Tensor* axes_tensor,
                                       const Tensor* steps_tensor,
                                       TensorShapeVector& input_starts,
                                       TensorShapeVector& input_ends,
                                       TensorShapeVector& input_axes,
                                       TensorShapeVector& input_steps) { return g_host_cpu.SliceBase__FillVectorsFromInput(start_tensor, ends_tensor, axes_tensor, steps_tensor, input_starts, input_ends, input_axes, input_steps); }

Status SplitBase::PrepareForCompute(const TensorShape& input_shape, int num_outputs, int64_t& axis, int& before_dims,
                                    int& after_dims_including_split_axis, int& after_dims_excluding_split,
                                    std::vector<int64_t>& split_sizes) const { return g_host_cpu.SplitBase__PrepareForCompute(this, input_shape, num_outputs, axis, before_dims, after_dims_including_split_axis, after_dims_excluding_split, split_sizes); }

Status Size::Compute(OpKernelContext* context) const { return g_host_cpu.Size__Compute(this, context); }

Status ScatterND::ValidateShapes(const TensorShape& input_shape,
                                 const TensorShape& indice_shape,
                                 const TensorShape& update_shape) { return g_host_cpu.ScatterNDBase__ValidateShapes(input_shape, indice_shape, update_shape); }

Status PadBase::HandleDimValueZero(const Mode& mode, const TensorShape& input_shape, TensorShape& output_shape) { return g_host_cpu.PadBase__HandleDimValueZero(mode, input_shape, output_shape); }

Status ConcatBase::PrepareForCompute(OpKernelContext* ctx, const ConcatBase::InlinedTensorsVector& input_tensors,
                                     Prepare& p) const {
  return g_host_cpu.ConcatBase__PrepareForCompute(this, ctx, reinterpret_cast<const ConcatBase_InlinedTensorsVector&>(input_tensors), p);
}

PhiloxGenerator& PhiloxGenerator::Default() { return g_host->PhiloxGenerator__Default(); }

Status Einsum::Compute(OpKernelContext* context) const { return g_host_cpu.Einsum__Compute(this, context); }

template <>
std::unique_ptr<EinsumTypedComputeProcessor<float>> EinsumTypedComputeProcessor<float>::Create(OpKernelContext* context, AllocatorPtr allocator, concurrency::ThreadPool* tp, EinsumComputePreprocessor& einsum_compute_preprocessor, void* einsum_cuda_assets) { return g_host_cpu.EinsumTypedComputeProcessor_float__Create(context, allocator, tp, einsum_compute_preprocessor, einsum_cuda_assets); }
template <>
std::unique_ptr<EinsumTypedComputeProcessor<double>> EinsumTypedComputeProcessor<double>::Create(OpKernelContext* context, AllocatorPtr allocator, concurrency::ThreadPool* tp, EinsumComputePreprocessor& einsum_compute_preprocessor, void* einsum_cuda_assets) { return g_host_cpu.EinsumTypedComputeProcessor_double__Create(context, allocator, tp, einsum_compute_preprocessor, einsum_cuda_assets); }
template <>
std::unique_ptr<EinsumTypedComputeProcessor<MLFloat16>> EinsumTypedComputeProcessor<MLFloat16>::Create(OpKernelContext* context, AllocatorPtr allocator, concurrency::ThreadPool* tp, EinsumComputePreprocessor& einsum_compute_preprocessor, void* einsum_cuda_assets) { return g_host_cpu.EinsumTypedComputeProcessor_MLFloat16__Create(context, allocator, tp, einsum_compute_preprocessor, einsum_cuda_assets); }

#ifndef DISABLE_CONTRIB_OPS
namespace contrib {
Status embed_layer_norm::CheckInputs(const OpKernelContext* context, bool quantizedVersion) {
  return g_host_cpu.embed_layer_norm__CheckInputs(context, quantizedVersion);
}

Status bias_gelu_helper::CheckInputs(const OpKernelContext* context) { return g_host_cpu.bias_gelu_helper__CheckInputs(context); }

Status LongformerAttentionBase::CheckInputs(const TensorShape& input_shape,
                                            const TensorShape& weights_shape,
                                            const TensorShape& bias_shape,
                                            const TensorShape& mask_shape,
                                            const TensorShape& global_weights_shape,
                                            const TensorShape& global_bias_shape,
                                            const TensorShape& global_shape) const {
  return g_host_cpu.LongformerAttentionBase__CheckInputs(this, input_shape, weights_shape, bias_shape, mask_shape,
                                                         global_weights_shape, global_bias_shape, global_shape);
}

Status AttentionBase::CheckInputs(const TensorShape& input_shape,
                                  const TensorShape* weights_shape,
                                  const TensorShape& bias_shape,
                                  const Tensor*& mask_index,
                                  const Tensor* past,
                                  const Tensor* extra_add_qk,
                                  const Tensor* key,
                                  const Tensor* value,
                                  void* parameters,
                                  const int max_threads_per_block) const {
  return g_host_cpu.AttentionBase__CheckInputs(this, input_shape, weights_shape, bias_shape,
                                               mask_index, past, extra_add_qk,
                                               key, value, parameters,
                                               max_threads_per_block);
}
Tensor* AttentionBase::GetPresent(OpKernelContext* context, const Tensor* past, int batch_size, int head_size,
                                  int sequence_length, int& past_sequence_length) const {
  return g_host_cpu.AttentionBase__GetPresent(this, context, past, batch_size, head_size,
                                              sequence_length, past_sequence_length);
}

namespace transformers {
void BeamSearch::Init(const OpKernelInfo& info) { g_host_cpu.BeamSearch__Init(this, info); }

Status BeamSearch::Compute(OpKernelContext* ctx) const { return g_host_cpu.BeamSearch__Compute(this, ctx); }

Status BeamSearch::SetupSubgraphExecutionInfo(const SessionState& session_state, const std::string& attribute_name,
                                              const SessionState& subgraph_session_state) {
  return g_host_cpu.BeamSearch__SetupSubgraphExecutionInfo(this, session_state, attribute_name, subgraph_session_state);
}

void GreedySearch::Init(const OpKernelInfo& info) { g_host_cpu.GreedySearch__Init(this, info); }

Status GreedySearch::Compute(OpKernelContext* ctx) const { return g_host_cpu.GreedySearch__Compute(this, ctx); }

<<<<<<< HEAD
void Sampling::Init(const OpKernelInfo& info) { g_host_cpu.Sampling__Init(this, info); }
Status Sampling::Compute(OpKernelContext* ctx) const { return g_host_cpu.Sampling__Compute(this, ctx); }
Status Sampling::SetupSubgraphExecutionInfo(const SessionState& session_state, const std::string& attribute_name, const SessionState& subgraph_session_state) { return g_host_cpu.Sampling__SetupSubgraphExecutionInfo(this, session_state, attribute_name, subgraph_session_state); }

=======
Status GreedySearch::SetupSubgraphExecutionInfo(const SessionState& session_state, const std::string& attribute_name,
                                                const SessionState& subgraph_session_state) {
  return g_host_cpu.GreedySearch__SetupSubgraphExecutionInfo(this, session_state, attribute_name,
                                                             subgraph_session_state);
}
>>>>>>> b5904c40
}  // namespace transformers

#ifdef ENABLE_ATEN
Status ATen::Compute(OpKernelContext* p_ctx) const { return g_host_cpu.ATen__Compute(this, p_ctx); }
#endif
}  // namespace contrib
#endif

void If::Init(const OpKernelInfo& info) { g_host_cpu.If__Init(this, info); }
Status If::Compute(OpKernelContext* ctx) const { return g_host_cpu.If__Compute(this, ctx); }
Status If::SetupSubgraphExecutionInfo(const SessionState& session_state, const std::string& attribute_name, const SessionState& subgraph_session_state) { return g_host_cpu.If__SetupSubgraphExecutionInfo(this, session_state, attribute_name, subgraph_session_state); }

void Loop::Init(const OpKernelInfo& info) { g_host_cpu.Loop__Init(this, info); }
Status Loop::Compute(OpKernelContext* ctx) const { return g_host_cpu.Loop__Compute(this, ctx); }
Status Loop::SetupSubgraphExecutionInfo(const SessionState& session_state, const std::string& attribute_name, const SessionState& subgraph_session_state) { return g_host_cpu.Loop__SetupSubgraphExecutionInfo(this, session_state, attribute_name, subgraph_session_state); }

template <>
void Scan<8>::Init(const OpKernelInfo& info) { g_host_cpu.Scan__Init(this, info); }
template <>
void Scan<9>::Init(const OpKernelInfo& info) { g_host_cpu.Scan__Init(this, info); }
template <>
Status Scan<8>::Compute(OpKernelContext* ctx) const { return g_host_cpu.Scan__Compute(this, ctx); }
template <>
Status Scan<9>::Compute(OpKernelContext* ctx) const { return g_host_cpu.Scan__Compute(this, ctx); }
template <>
Status Scan<8>::SetupSubgraphExecutionInfo(const SessionState& session_state, const std::string& attribute_name, const SessionState& subgraph_session_state) { return g_host_cpu.Scan__SetupSubgraphExecutionInfo(this, session_state, attribute_name, subgraph_session_state); }
template <>
Status Scan<9>::SetupSubgraphExecutionInfo(const SessionState& session_state, const std::string& attribute_name, const SessionState& subgraph_session_state) { return g_host_cpu.Scan__SetupSubgraphExecutionInfo(this, session_state, attribute_name, subgraph_session_state); }

#ifdef ENABLE_TRAINING
namespace contrib {
Status Group::Compute(OpKernelContext* context) const { return g_host_cpu.contrib__Group__Compute(this, context); }
Status PassThrough::Compute(OpKernelContext* context) const { return g_host_cpu.contrib__PassThrough__Compute(this, context); }
Status YieldOp::Compute(OpKernelContext* context) const { return g_host_cpu.contrib__YieldOp__Compute(this, context); }

Status AdamWOptimizerBase::PrepareForCompute(OpKernelContext* ctx, AdamWOptimizerBase::Prepare& prepare) const {
  return g_host_cpu.contrib__AdamWOptimizerBase__PrepareForCompute(this, ctx, reinterpret_cast<contrib__AdamWOptimizerBase__Prepare&>(prepare));
}

Status AdamWOptimizerBase::GenerateOutputs(OpKernelContext* ctx, size_t number_of_values,
                                           const TensorSeq* values, TensorSeq* updated_values) const {
  return g_host_cpu.contrib__AdamWOptimizerBase__GenerateOutputs(this, ctx, number_of_values, values, updated_values);
}

}  // namespace contrib

#ifdef ENABLE_TRAINING_TORCH_INTEROP
namespace contrib {
void PythonOpBase::Init(const OpKernelInfo& info) { return g_host->contrib__PythonOpBase__Init(this, info); }
void PythonOpBase::Clear() { return g_host->contrib__PythonOpBase__Clear(this); }
void PythonOpBase::RunForward(OpKernelContext* context, void** diff_ctx, std::vector<OrtValue>& returned_ortvalues) const {
  return g_host->contrib__PythonOpBase__RunForward(this, context, diff_ctx, returned_ortvalues);
}
void PythonOpBase::SetOutputs(OpKernelContext* context, void* diff_ctx, std::vector<OrtValue>& returned_args) const {
  return g_host->contrib__PythonOpBase__SetOutputs(this, context, diff_ctx, returned_args);
}

void PythonOpGradBase::Init(const OpKernelInfo& info) { return g_host->contrib__PythonOpGradBase__Init(this, info); }
void PythonOpGradBase::RunBackward(OpKernelContext* context, std::vector<OrtValue>& returned_ortvalues) const {
  return g_host->contrib__PythonOpGradBase__RunBackward(this, context, returned_ortvalues);
}
void PythonOpGradBase::SetOutputs(OpKernelContext* context, std::vector<OrtValue>& returned_args) const {
  return g_host->contrib__PythonOpGradBase__SetOutputs(this, context, returned_args);
}
}  // namespace contrib

namespace language_interop_ops {
namespace torch {
void RefCountTracker::DumpDetails(const std::string& phase_name) const {
  return g_host->RefCountTracker__DumpDetails(this, phase_name);
}

}  // namespace torch
}  // namespace language_interop_ops
#endif

#endif
#endif
}  // namespace onnxruntime<|MERGE_RESOLUTION|>--- conflicted
+++ resolved
@@ -588,18 +588,21 @@
 
 Status GreedySearch::Compute(OpKernelContext* ctx) const { return g_host_cpu.GreedySearch__Compute(this, ctx); }
 
-<<<<<<< HEAD
-void Sampling::Init(const OpKernelInfo& info) { g_host_cpu.Sampling__Init(this, info); }
-Status Sampling::Compute(OpKernelContext* ctx) const { return g_host_cpu.Sampling__Compute(this, ctx); }
-Status Sampling::SetupSubgraphExecutionInfo(const SessionState& session_state, const std::string& attribute_name, const SessionState& subgraph_session_state) { return g_host_cpu.Sampling__SetupSubgraphExecutionInfo(this, session_state, attribute_name, subgraph_session_state); }
-
-=======
 Status GreedySearch::SetupSubgraphExecutionInfo(const SessionState& session_state, const std::string& attribute_name,
                                                 const SessionState& subgraph_session_state) {
   return g_host_cpu.GreedySearch__SetupSubgraphExecutionInfo(this, session_state, attribute_name,
                                                              subgraph_session_state);
 }
->>>>>>> b5904c40
+
+void Sampling::Init(const OpKernelInfo& info) { g_host_cpu.Sampling__Init(this, info); }
+
+Status Sampling::Compute(OpKernelContext* ctx) const { return g_host_cpu.Sampling__Compute(this, ctx); }
+
+Status Sampling::SetupSubgraphExecutionInfo(const SessionState& session_state, const std::string& attribute_name, 
+                                            const SessionState& subgraph_session_state) { 
+  return g_host_cpu.Sampling__SetupSubgraphExecutionInfo(this, session_state, attribute_name, subgraph_session_state); 
+}
+
 }  // namespace transformers
 
 #ifdef ENABLE_ATEN
