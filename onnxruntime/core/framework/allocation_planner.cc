--- conflicted
+++ resolved
@@ -81,16 +81,11 @@
 std::ostream& operator<<(std::ostream& out, std::pair<const SequentialExecutionPlan*, const SessionState*> planinfo) {
   const SequentialExecutionPlan& plan = *planinfo.first;
   const SessionState& session_state = *planinfo.second;
-<<<<<<< HEAD
-//  auto& graph = session_state.GetGraphViewer();
-  std::unordered_map<int, std::string> index_to_name;
-=======
-  auto& graph = session_state.GetGraphViewer();
+  //auto& graph = session_state.GetGraphViewer();
 
   const auto& name_idx_map = session_state.GetOrtValueNameIdxMap();
   InlinedHashMap<int, std::string_view> index_to_name;
   index_to_name.reserve(name_idx_map.Size());
->>>>>>> e861fd8c
 
   out << "Allocation Plan:\n";
   out << "(ort_value_idx) output_name : <allocation plan>\n";
