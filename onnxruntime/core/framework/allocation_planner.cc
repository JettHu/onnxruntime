--- conflicted
+++ resolved
@@ -1529,13 +1529,8 @@
               }
             }
           }
-<<<<<<< HEAD
         } else if (!context_->IsParallelExecutionEnabled() &&
-                   FindReusableInput(*pnode, static_cast<int>(output_arg_def_index), &reused)) {
-=======
-        } else if (!context_.IsParallelExecutionEnabled() &&
                    FindReusableInput(*pnode, static_cast<int>(output_arg_def_index), &reused, &is_strided_tensor)) {
->>>>>>> 3bf614fd
           // Re-using inputs is applicable for tensors, sequence tensors,
           // and optional types if the kernel has marked certain inputs as
           // possible candidates for re-use
