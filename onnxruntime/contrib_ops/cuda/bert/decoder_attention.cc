--- conflicted
+++ resolved
@@ -291,11 +291,7 @@
       CUBLAS_RETURN_IF_ERROR(cublasGemmHelper(
           cublas, CUBLAS_OP_N, CUBLAS_OP_N, n, m, 1, &one,
           reinterpret_cast<const CudaT*>(bias->Data<T>() + hidden_size), n,
-<<<<<<< HEAD
-          GetConstOnes<CudaT>(m, GetCudaStreamFromContext(context)), 1,
-=======
           GetConstOnes<CudaT>(m, Stream(context)), 1,
->>>>>>> 53ac1d60
           &zero, reinterpret_cast<CudaT*>(gemm_kv_buffer_p.get()), n, device_prop));
       // matmul: (2*h2, h1)*(h1, T_S*B)
       CUBLAS_RETURN_IF_ERROR(cublasGemmHelper(
@@ -314,11 +310,7 @@
       CUBLAS_RETURN_IF_ERROR(cublasGemmHelper(
           cublas, CUBLAS_OP_N, CUBLAS_OP_N, n, m, 1, &one,
           reinterpret_cast<const CudaT*>(bias->Data<T>() + hidden_size), n,
-<<<<<<< HEAD
-          GetConstOnes<CudaT>(m, GetCudaStreamFromContext(context)), 1,
-=======
           GetConstOnes<CudaT>(m, Stream(context)), 1,
->>>>>>> 53ac1d60
           &zero, reinterpret_cast<CudaT*>(gemm_kv_buffer_p.get()), n, device_prop));
       // matmul: (2*h2, h1)*(h1, T_S*B)
       CUBLAS_RETURN_IF_ERROR(cublasGemmHelper(
@@ -341,11 +333,7 @@
       CUBLAS_RETURN_IF_ERROR(cublasGemmHelper(
           cublas, CUBLAS_OP_N, CUBLAS_OP_N, n, m, 1, &one,
           reinterpret_cast<const CudaT*>(bias->Data<T>() + hidden_size), n,
-<<<<<<< HEAD
-          GetConstOnes<CudaT>(m, GetCudaStreamFromContext(context)), 1,
-=======
           GetConstOnes<CudaT>(m, Stream(context)), 1,
->>>>>>> 53ac1d60
           &zero, reinterpret_cast<CudaT*>(gemm_kv_buffer_p.get()), n, device_prop));
       // matmul: (2*h2, h1)*(h1, T_S*B)
       CUBLAS_RETURN_IF_ERROR(cublasGemmHelper(
