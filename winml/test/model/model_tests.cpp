--- conflicted
+++ resolved
@@ -368,13 +368,8 @@
 
   // To introduce models from model zoo, the model path is structured like this "<source>/<opset>/<model_name>/?.onnx"
   std::string source = tokenizedModelPath[tokenizedModelPath.size() - 4];
-<<<<<<< HEAD
-  // `models` means the models root, the old structure, that is, the source name is empty.
-  if ( source != "models"){
-=======
   // `models` means the root of models, to be ompatible with the old structure, that is, the source name is empty.
   if (source != "models"){
->>>>>>> 8827c4bd
     name += "_" + source;
   }
 
